--- conflicted
+++ resolved
@@ -216,10 +216,7 @@
 	return server.status.Status()
 }
 
-<<<<<<< HEAD
-=======
 // send respHeader to client with nil response body
->>>>>>> 003bbb3d
 func (server *Server) replyCmd(conn *ConnDriver, seq uint64, serverErr *Error, cmd string) {
 
 	respHeader := NewResponseHeader()
