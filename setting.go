// client and server settings
// follow the rules below
// DefaultMaxOpenConns > defaultIdleConns
// DefaultServerTimeout > 2*DefaultPingInterval
package gorpc

import (
	"time"
)

// client  setting
const (
<<<<<<< HEAD
	DefaultMaxOpenConns   = 30 // max conns
	DefaultMaxIdleConns   = 20 // max idle conns
=======
	DefaultMaxOpenConns    = 30 // max conns
	DefaultMaxIdleConns    = 20 // max idle conns
>>>>>>> 003bbb3d
	DefaultReadTimeout     = 30 * time.Second
	DefaultWriteTimeout    = 30 * time.Second
	DefaultConnectTimeout  = 30 * time.Second // default connect timeout
	DefaultPingInterval    = 50 * time.Second // conn idle beyond DefaultPingInterval  send a ping packet to server
	DefaultTimerGCInterval = time.Second
)

// server setting
const (
	DefaultServerIdleTimeout = time.Second * 300
	// client wait server to close the connection
	DefaultClientWaitResponseTimeout = DefaultServerIdleTimeout + time.Second*10

	DefaultServerTimerGCInterval = DefaultServerIdleTimeout / 2
)<|MERGE_RESOLUTION|>--- conflicted
+++ resolved
@@ -10,13 +10,8 @@
 
 // client  setting
 const (
-<<<<<<< HEAD
-	DefaultMaxOpenConns   = 30 // max conns
-	DefaultMaxIdleConns   = 20 // max idle conns
-=======
 	DefaultMaxOpenConns    = 30 // max conns
 	DefaultMaxIdleConns    = 20 // max idle conns
->>>>>>> 003bbb3d
 	DefaultReadTimeout     = 30 * time.Second
 	DefaultWriteTimeout    = 30 * time.Second
 	DefaultConnectTimeout  = 30 * time.Second // default connect timeout
